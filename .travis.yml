language: rust
rust:
  - stable
  - beta
  - nightly
os:
  - linux
  - osx
  - windows
before_install:
  - |
    if [[ "$TRAVIS_OS_NAME" == "linux" ]]; then
      sudo apt-get -qq update
      sudo apt-get install -y libudev-dev
    fi
  - |
    if [[ "$TRAVIS_OS_NAME" == "linux" ]]; then
      mkdir glslang
      cd glslang
      wget https://github.com/KhronosGroup/glslang/releases/download/7.11.3214/glslang-master-linux-Release.zip
      unzip -u -q glslang-master-linux-Release.zip
      cd ..
      export PATH=${TRAVIS_BUILD_DIR}/glslang/bin:$PATH
      glslangValidator --version
    fi
matrix:
  allow_failures:
    - rust: nightly
  fast_finish: true
script:
<<<<<<< HEAD
  - if [[ "$TRAVIS_OS_NAME" == "linux" ]]; then chmod +x spirvtest && ./spirvtest; fi
  #- cargo test --verbose --features opengl
  #- if [[ "$TRAVIS_OS_NAME" == "linux" ]]; then cargo test --verbose --features vulkan --release; fi
  - cargo test --verbose
=======
  - if [[ "$TRAVIS_OS_NAME" == "linux" ]]; then chmod +x tests/diff_shaders && ./tests/diff_shaders; fi
  - cargo test --verbose --features opengl
  - if [[ "$TRAVIS_OS_NAME" == "linux" ]]; then cargo test --verbose --features vulkan --release; fi
>>>>>>> 622924d9
<|MERGE_RESOLUTION|>--- conflicted
+++ resolved
@@ -28,13 +28,6 @@
     - rust: nightly
   fast_finish: true
 script:
-<<<<<<< HEAD
-  - if [[ "$TRAVIS_OS_NAME" == "linux" ]]; then chmod +x spirvtest && ./spirvtest; fi
-  #- cargo test --verbose --features opengl
-  #- if [[ "$TRAVIS_OS_NAME" == "linux" ]]; then cargo test --verbose --features vulkan --release; fi
-  - cargo test --verbose
-=======
   - if [[ "$TRAVIS_OS_NAME" == "linux" ]]; then chmod +x tests/diff_shaders && ./tests/diff_shaders; fi
   - cargo test --verbose --features opengl
-  - if [[ "$TRAVIS_OS_NAME" == "linux" ]]; then cargo test --verbose --features vulkan --release; fi
->>>>>>> 622924d9
+  - if [[ "$TRAVIS_OS_NAME" == "linux" ]]; then cargo test --verbose --features vulkan --release; fi