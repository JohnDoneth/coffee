--- conflicted
+++ resolved
@@ -124,15 +124,9 @@
 
     fn interact(
         &mut self,
-<<<<<<< HEAD
         input: &mut CustomInput,
         _state: &mut (),
-        _gpu: &mut Gpu,
-=======
-        input: &mut Input,
-        _view: &mut View,
         _window: &mut Window,
->>>>>>> 56ff3b4e
     ) {
         self.cursor_position = input.cursor_position;
         self.mouse_wheel = input.mouse_wheel;
@@ -157,12 +151,7 @@
         }
     }
 
-<<<<<<< HEAD
-    fn draw(&mut self, _state: &(), window: &mut Window, _timer: &Timer) {
-        let mut frame = window.frame();
-=======
-    fn draw(&self, view: &mut Self::View, frame: &mut Frame, _timer: &Timer) {
->>>>>>> 56ff3b4e
+    fn draw(&mut self, _state: &(), frame: &mut Frame, _timer: &Timer) {
         frame.clear(Color::BLACK);
 
         // This closure simplifies some of the boilerplate.
@@ -174,6 +163,7 @@
                     bounds: (frame.width(), frame.height()),
                     size: 20.0,
                     color: Color::WHITE,
+                    ..Text::default()
                 });
                 font.add(Text {
                     content: content,
@@ -181,6 +171,7 @@
                     bounds: (frame.width(), frame.height()),
                     size: 20.0,
                     color: Color::WHITE,
+                    ..Text::default()
                 });
             };
 
