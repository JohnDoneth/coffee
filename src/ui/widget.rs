--- conflicted
+++ resolved
@@ -27,25 +27,19 @@
 
 pub mod button;
 pub mod checkbox;
-<<<<<<< HEAD
+pub mod image;
 pub mod panel;
-=======
-pub mod image;
 pub mod progress_bar;
->>>>>>> 413645de
 pub mod radio;
 pub mod slider;
 pub mod text;
 
+pub use self::image::Image;
 pub use button::Button;
 pub use checkbox::Checkbox;
 pub use column::Column;
-<<<<<<< HEAD
 pub use panel::Panel;
-=======
-pub use self::image::Image;
 pub use progress_bar::ProgressBar;
->>>>>>> 413645de
 pub use radio::Radio;
 pub use row::Row;
 pub use slider::Slider;
